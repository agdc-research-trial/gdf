--- conflicted
+++ resolved
@@ -19,20 +19,17 @@
 
       Information on the purpose of the Open Data Cube, as well as its design.
 
+   .. grid-item-card:: Tutorials
+      :link: tutorials/index
+      :link-type: doc
+
+      Tutorials to help you learn about different features of the Open Data Cube.
+   
    .. grid-item-card:: Setup
       :link: installation/index
       :link-type: doc
 
-<<<<<<< HEAD
-:doc:`tutorials/index`
-
-* This section contains tutorials to help you get started with the 
-  Open Data Cube.
-
-:doc:`installation/index`
-=======
       How to install the Open Data Cube.
->>>>>>> 0bd488f6
 
    .. grid-item-card:: Analysis
       :link: data-access-analysis/index
