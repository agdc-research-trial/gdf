--- conflicted
+++ resolved
@@ -219,14 +219,7 @@
     # adding more metadata should always be allowed
     doc = copy.deepcopy(updated.metadata_doc)
     doc['test1'] = {'some': 'thing'}
-<<<<<<< HEAD
-    if driver.uri_scheme == 'file':
-        update = Dataset(ls5_telem_type, doc, updated.local_uri)
-    else:
-        update = Dataset(ls5_telem_type, doc, uris=updated.uris)
-=======
     update = Dataset(ls5_telem_type, doc, uris=updated.uris)
->>>>>>> 9e3daa7a
     index.datasets.update(update)
     updated = index.datasets.get(dataset.id)
     assert updated.metadata_doc['test1'] == {'some': 'thing'}
@@ -270,12 +263,8 @@
     doc = copy.deepcopy(updated.metadata_doc)
     doc['product_type'] = 'foobar'
     # Backwards compat: third argument was a single local uri.
-<<<<<<< HEAD
-    update = Dataset(ls5_telem_type, doc, '%s:///test/doc4.yaml' % driver.uri_scheme)
-=======
     with pytest.warns(DeprecationWarning):
-        update = Dataset(ls5_telem_type, doc, 'file:///test/doc4.yaml')
->>>>>>> 9e3daa7a
+        update = Dataset(ls5_telem_type, doc, '%s:///test/doc4.yaml' % driver.uri_scheme)
     index.datasets.update(update, {('product_type',): changes.allow_any})
     updated = index.datasets.get(dataset.id)
     assert updated.metadata_doc['test1'] == {'some': 'thing'}
