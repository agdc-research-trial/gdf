#!/usr/bin/env python

from setuptools import setup, find_packages

tests_require = [
    'hypothesis',
    'pycodestyle',
    'pylint',
    'pytest',
    'pytest-cov',
    'pytest-timeout',
    'pytest-httpserver',
    'moto',
]
doc_require = [
    'Sphinx',
    'sphinx_autodoc_typehints',  # Propagate mypy info into docs
    'sphinx-click',
    'recommonmark',
    'autodocsumm',
    'beautifulsoup4',
    'nbsphinx',
    'pydata-sphinx-theme==0.9.0',
]

extras_require = {
    'performance': ['ciso8601', 'bottleneck'],
    'distributed': ['distributed', 'dask[distributed]'],
    'doc': doc_require,
    's3': ['boto3', 'botocore'],
    'test': tests_require,
    'cf': ['compliance-checker>=4.0.0'],
}

extras_require['dev'] = sorted(set(sum([extras_require[k] for k in [
    'test',
    'doc',
    'performance',
    's3',
    'distributed',
]], [])))

# An 'all' option, following ipython naming conventions.
extras_require['all'] = sorted(set(sum(extras_require.values(), [])))

extra_plugins = dict(read=[], write=[], index=[])

setup(
    name='datacube',
    python_requires='>=3.8.0',

    url='https://github.com/opendatacube/datacube-core',
    author='Open Data Cube',
    maintainer='Open Data Cube',
    maintainer_email='',
    description='An analysis environment for satellite and other earth observation data',
    long_description=open('README.rst').read(),
    long_description_content_type='text/x-rst',
    license='Apache License 2.0',
    classifiers=[
        "Development Status :: 4 - Beta",
        "Intended Audience :: Developers",
        "Intended Audience :: Science/Research",
        "License :: OSI Approved :: Apache Software License",
        "Natural Language :: English",
        "Operating System :: MacOS :: MacOS X",
        "Operating System :: POSIX",
        "Operating System :: POSIX :: BSD",
        "Operating System :: POSIX :: Linux",
        "Operating System :: Microsoft :: Windows",
        "Programming Language :: Python",
        "Programming Language :: Python :: 3",
        "Programming Language :: Python :: 3.8",
        "Programming Language :: Python :: 3.9",
        "Programming Language :: Python :: 3.10",
        "Topic :: Scientific/Engineering :: GIS",
        "Topic :: Scientific/Engineering :: Information Analysis",
    ],

    packages=find_packages(
        exclude=('tests', 'tests.*',
                 'integration_tests', 'integration_tests.*')
    ),
    package_data={
        '': ['*.yaml', '*/*.yaml'],
        'datacube': ['py.typed'],
    },
    scripts=[],
    install_requires=[
        'affine',
        'attrs>=18.1',
        'pyproj>=2.5',
        'shapely>=2.0',
        'cachetools',
        'click>=5.0',
        'cloudpickle>=0.4',
        'dask[array]',
        'distributed',
        'jsonschema',
        'netcdf4',
        'numpy',
        'psycopg2',
        'lark',
        'pandas',
        'python-dateutil',
        'pyyaml',
        'rasterio>=1.3.2',  # Warping broken in 1.3.0 and 1.3.1
        'ruamel.yaml',
        'sqlalchemy>=2.0',  # GeoAlchemy2 requires >=1.4.  SqlAlchemy2 *may* work but has not been tested yet.
        'GeoAlchemy2',
        'toolz',
        'xarray>=0.9',  # >0.9 fixes most problems with `crs` attributes being lost
        'packaging',
<<<<<<< HEAD
        'odc-geo',
=======
        'deprecat',
>>>>>>> 001870f7
    ],
    extras_require=extras_require,
    tests_require=tests_require,

    entry_points={
        'console_scripts': [
            'datacube = datacube.scripts.cli_app:cli',
            'datacube-search = datacube.scripts.search_tool:cli',
            'datacube-worker = datacube.execution.worker:main',
        ],
        'datacube.plugins.io.read': [
            'netcdf = datacube.drivers.netcdf.driver:reader_driver_init',
            *extra_plugins['read'],
        ],
        'datacube.plugins.io.write': [
            'netcdf = datacube.drivers.netcdf.driver:writer_driver_init',
            *extra_plugins['write'],
        ],
        'datacube.plugins.index': [
            'default = datacube.index.postgres.index:index_driver_init',
            'null = datacube.index.null.index:index_driver_init',
            'memory = datacube.index.memory.index:index_driver_init',
            'postgis = datacube.index.postgis.index:index_driver_init',
            *extra_plugins['index'],
        ],
    },
)<|MERGE_RESOLUTION|>--- conflicted
+++ resolved
@@ -111,11 +111,8 @@
         'toolz',
         'xarray>=0.9',  # >0.9 fixes most problems with `crs` attributes being lost
         'packaging',
-<<<<<<< HEAD
         'odc-geo',
-=======
         'deprecat',
->>>>>>> 001870f7
     ],
     extras_require=extras_require,
     tests_require=tests_require,
