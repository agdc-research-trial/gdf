--- conflicted
+++ resolved
@@ -107,11 +107,7 @@
         file: docker/Dockerfile
         context: .
         push: true
-<<<<<<< HEAD
         tags: ${{env.DOCKER_IMAGE}}
-=======
-        tags: ${{ env.DOCKER_IMAGE }}
->>>>>>> 148e2960
 
     - name: Build Packages
       run: |
@@ -123,6 +119,7 @@
         ls -lh ./dist/
         twine check ./dist/*
         EOF
+
     - name: Publish to PyPi
       if: |
         github.event_name == 'push'
@@ -143,6 +140,7 @@
         else
            echo "Skipping upload as 'PyPiToken' is not set"
         fi
+
       env:
         TWINE_PASSWORD: ${{ secrets.PyPiToken }}
 
