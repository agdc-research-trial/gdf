--- conflicted
+++ resolved
@@ -34,13 +34,10 @@
     "ExtraDimensions", "IngestorConfig"
 ]
 
-<<<<<<< HEAD
 from odc.geo import CRS, BoundingBox, Geometry, wh_
 from odc.geo.geobox import GeoBox
 from odc.geo.geom import intersects, polygon
-=======
 from deprecat import deprecat
->>>>>>> 001870f7
 
 _LOG = logging.getLogger(__name__)
 
