# This file is part of the Open Data Cube, see https://opendatacube.org for more information
#
# Copyright (c) 2015-2024 ODC Contributors
# SPDX-License-Identifier: Apache-2.0

# We often have one-arg-per column, so these checks aren't so useful.
# pylint: disable=too-many-arguments,too-many-public-methods,too-many-lines

# SQLAlchemy queries require "column == None", not "column is None" due to operator overloading:
# pylint: disable=singleton-comparison

"""
Persistence API implementation for postgis.
"""

import datetime
import json
import logging
import uuid  # noqa: F401
from sqlalchemy import cast
from sqlalchemy import delete, update
from sqlalchemy.dialects.postgresql import insert
from sqlalchemy.sql.expression import Select
from sqlalchemy import select, text, and_, or_, func, column
from sqlalchemy.dialects.postgresql import INTERVAL
from sqlalchemy.exc import IntegrityError

from typing import Iterable, Sequence, Optional, Set, Any
from typing import cast as type_cast

from datacube.index.fields import OrExpression
from datacube.model import Range
from odc.geo import CRS, Geometry
from datacube.utils.uris import split_uri
from datacube.index.abstract import DSID
from datacube.model.lineage import LineageRelation, LineageDirection
from . import _core
from ._fields import parse_fields, Expression, PgField, PgExpression, DateRangeDocField  # noqa: F401
from ._fields import NativeField, DateDocField, SimpleDocField, UnindexableValue
from ._schema import MetadataType, Product, \
    Dataset, DatasetLineage, DatasetLocation, SelectedDatasetLocation, \
    search_field_index_map, search_field_indexes, DatasetHome
from ._spatial import geom_alchemy, generate_dataset_spatial_values, extract_geometry_from_eo3_projection
from .sql import escape_pg_identifier
from ...utils.changes import Offset

_LOG = logging.getLogger(__name__)


# Make a function because it's broken
def _dataset_select_fields() -> tuple:
    return tuple(f.alchemy_expression for f in _dataset_fields())


def _dataset_fields() -> tuple:
    native_flds = get_native_fields()
    return (
        native_flds["id"],
        native_flds["indexed_time"],
        native_flds["indexed_by"],
        native_flds["product_id"],
        native_flds["metadata_type_id"],
        native_flds["metadata_doc"],
        NativeField(
            'archived',
            'Archived date',
            Dataset.archived
        ),
        NativeField("uris",
                    "all uris",
                    func.array(
                        select(
                            SelectedDatasetLocation.uri
                        ).where(
                            and_(
                                SelectedDatasetLocation.dataset_ref == Dataset.id,
                                SelectedDatasetLocation.archived == None
                            )
                        ).order_by(
                            SelectedDatasetLocation.added.desc(),
                            SelectedDatasetLocation.id.desc()
                        ).label('uris')
                    ),
                    alchemy_table=Dataset.__table__  # type: ignore[attr-defined]
        )
    )


def _dataset_bulk_select_fields() -> tuple:
    return (
        Dataset.product_ref,
        Dataset.metadata_doc,
        # All active URIs, from newest to oldest
        func.array(
            select(
                SelectedDatasetLocation.uri
            ).where(
                and_(
                    SelectedDatasetLocation.dataset_ref == Dataset.id,
                    SelectedDatasetLocation.archived == None
                )
            ).order_by(
                SelectedDatasetLocation.added.desc(),
                SelectedDatasetLocation.id.desc()
            ).label('uris')
        ).label('uris')
    )


def get_native_fields() -> dict[str, NativeField]:
    # Native fields (hard-coded into the schema)
    fields = {
        'id': NativeField(
            'id',
            'Dataset UUID',
            Dataset.id
        ),
        'indexed_time': NativeField(
            'indexed_time',
            'When dataset was indexed',
            Dataset.added
        ),
        'indexed_by': NativeField(
            'indexed_by',
            'User who indexed the dataset',
            Dataset.added_by
        ),
        'product': NativeField(
            'product',
            'Product name',
            Product.name,
            join_clause=(Product.id == Dataset.product_ref)
        ),
        'product_id': NativeField(
            'product_id',
            'ID of a dataset type',
            Dataset.product_ref
        ),
        'metadata_type': NativeField(
            'metadata_type',
            'Metadata type name of dataset',
            MetadataType.name,
            join_clause=(MetadataType.id == Dataset.metadata_type_ref),
        ),
        'metadata_type_id': NativeField(
            'metadata_type_id',
            'ID of a metadata type',
            Dataset.metadata_type_ref
        ),
        'metadata_doc': NativeField(
            'metadata_doc',
            'Full metadata document',
            Dataset.metadata_doc
        ),
        # Fields that can affect row selection

        # Note that this field is a single uri: selecting it will result in one-result per uri.
        # (ie. duplicate datasets if multiple uris, no dataset if no uris)
        'uri': NativeField(
            'uri',
            "Dataset URI",
            DatasetLocation.uri_body,
            alchemy_expression=DatasetLocation.uri,
            join_clause=(DatasetLocation.dataset_ref == Dataset.id),
            affects_row_selection=True
        ),
    }
    return fields


def mk_simple_offset_field(field_name: str, description: str, offset: Offset) -> SimpleDocField:
    return SimpleDocField(
        name=field_name, description=description,
        alchemy_column=Dataset.metadata_doc,
        indexed=False,
        offset=offset
    )


def get_dataset_fields(metadata_type_definition):
    dataset_section = metadata_type_definition['dataset']

    fields = get_native_fields()
    # "Fixed fields" (not dynamic: defined in metadata type schema)
    fields.update(dict(
        creation_time=DateDocField(
            'creation_time',
            'Time when dataset was created (processed)',
            Dataset.metadata_doc,
            False,
            offset=dataset_section.get('creation_dt') or ['creation_dt']
        ),
        format=mk_simple_offset_field(
            'format', 'File format (GeoTiff, NetCDF)',
            dataset_section.get('format') or ['format', 'name']
        ),
        label=mk_simple_offset_field(
            'label', 'Label',
            dataset_section.get('label') or ['label']
        ),
    ))

    # noinspection PyTypeChecker
    fields.update(
        parse_fields(
            dataset_section['search_fields'],
            Dataset.metadata_doc
        )
    )
    return fields


def non_native_fields(mdt_metadata):
    return {
        name: field
        for name, field in get_dataset_fields(mdt_metadata).items()
        if not isinstance(field, NativeField)
    }


def extract_dataset_search_fields(ds_metadata, mdt_metadata):
    """
    :param ds_metdata: A Dataset metadata document
    :param mdt_metadata: The corresponding metadata-type definition document

    :return: A dictionary mapping search field names to (type_name, value) tuples.
    """
    return extract_dataset_fields(ds_metadata, non_native_fields(mdt_metadata))


def extract_dataset_fields(ds_metadata, fields):
    """
    :param ds_metdata: A Dataset metadata document
    :param fields: A dictionary of field names to Field objects

    :return: A dictionary mapping search field names to (type_name, value) tuples.
    """
    result = {}
    for field_name, field in fields.items():
        try:
            fld_type = field.type_name
            raw_val = field.extract(ds_metadata)
            sqla_val = field.search_value_to_alchemy(raw_val)
            result[field_name] = (fld_type, sqla_val)
        except UnindexableValue:
            continue
    return result


# Min/Max aggregating time fields for temporal_extent methods
time_min = DateDocField('acquisition_time_min',
                        'Min of time when dataset was acquired',
                        Dataset.metadata_doc,
                        False,  # is it indexed
                        offset=[
                            ['properties', 'dtr:start_datetime'],
                            ['properties', 'datetime']
                        ],
                        selection='least')


time_max = DateDocField('acquisition_time_max',
                        'Max of time when dataset was acquired',
                        Dataset.metadata_doc,
                        False,  # is it indexed
                        offset=[
                            ['properties', 'dtr:end_datetime'],
                            ['properties', 'datetime']
                        ],
                        selection='greatest')


class PostgisDbAPI:
    def __init__(self, parentdb, connection):
        self._db = parentdb
        self._connection = connection
        self._sqla_txn = None

    @property
    def in_transaction(self):
        return self._connection.in_transaction()

    def begin(self):
        self._connection.execution_options(isolation_level="REPEATABLE READ")
        self._sqla_txn = self._connection.begin()

    def _end_transaction(self):
        self._sqla_txn = None
        self._connection.execution_options(isolation_level="AUTOCOMMIT")

    def commit(self):
        self._sqla_txn.commit()
        self._end_transaction()

    def rollback(self):
        self._sqla_txn.rollback()
        self._end_transaction()

    def execute(self, command):
        return self._connection.execute(command)

    def insert_dataset(self, metadata_doc, dataset_id, product_id):
        """
        Insert dataset if not already indexed.
        :type metadata_doc: dict
        :type dataset_id: str or uuid.UUID
        :type product_id: int
        :return: whether it was inserted
        :rtype: bool
        """
        metadata_subquery = select(Product.metadata_type_ref).where(Product.id == product_id).scalar_subquery()
        ret = self._connection.execute(
            insert(Dataset).values(
                id=dataset_id,
                product_ref=product_id,
                metadata=metadata_doc,
                metadata_type_ref=metadata_subquery
            ).on_conflict_do_nothing(
                index_elements=['id']
            )
        )
        return ret.rowcount > 0

    def insert_dataset_bulk(self, values):
        requested = len(values)
        res = self._connection.execute(
            insert(Dataset), values
        )
        return res.rowcount, requested - res.rowcount

    def update_dataset(self, metadata_doc, dataset_id, product_id):
        """
        Update dataset
        :type metadata_doc: dict
        :type dataset_id: str or uuid.UUID
        :type product_id: int
        """
        res = self._connection.execute(
            update(Dataset).returning(Dataset.id).where(
                Dataset.id == dataset_id
            ).where(
                Dataset.product_ref == product_id
            ).values(
                metadata=metadata_doc
            )
        )
        return res.rowcount > 0

    def insert_dataset_location(self, dataset_id, uri):
        """
        Add a location to a dataset if it is not already recorded.

        Returns True if success, False if this location already existed

        :type dataset_id: str or uuid.UUID
        :type uri: str
        :rtype bool:
        """

        scheme, body = split_uri(uri)

        r = self._connection.execute(
            insert(DatasetLocation).on_conflict_do_nothing(
                index_elements=['uri_scheme', 'uri_body', 'dataset_ref']
            ).values(
                dataset_ref=dataset_id,
                uri_scheme=scheme,
                uri_body=body,
            )
        )

        return r.rowcount > 0

    def insert_dataset_location_bulk(self, values):
        requested = len(values)
        res = self._connection.execute(insert(DatasetLocation), values)
        return res.rowcount, requested - res.rowcount

    def insert_dataset_search(self, search_table, dataset_id, key, value):
        """
        Add/update a search field index entry for a dataset

        Returns True on success

        :type search_table: A DatasetSearch ORM table
        :type dataset_id: str or uuid.UUID
        :type key: The name of the search field
        :type value: The value for the search field for this dataset.
        :rtype bool:
        """
        if isinstance(value, Range):
            value = list(value)
        r = self._connection.execute(
            insert(
                search_table
            ).values(
                dataset_ref=dataset_id,
                search_key=key,
                search_val=value,
            ).on_conflict_do_update(
                index_elements=[search_table.dataset_ref, search_table.search_key],
                set_=dict(search_val=value)
            )
        )
        return r.rowcount > 0

    def insert_dataset_search_bulk(self, search_type, values):
        search_table = search_field_index_map[search_type]
        r = self._connection.execute(insert(search_table).values(values))
        return r.rowcount

    def insert_dataset_spatial(self, dataset_id, crs, extent):
        """
        Add/update a spatial index entry for a dataset

        Returns True on success

        :type dataset_id: str or uuid.UUID
        :type crs: CRS
        :type extent: Geometry
        :rtype bool:
        """
        values = generate_dataset_spatial_values(dataset_id, crs, extent)
        if values is None:
            return False
        SpatialIndex = self._db.spatial_index(crs)  # noqa: N806
        r = self._connection.execute(
            insert(
                SpatialIndex
            ).values(
                **values
            ).on_conflict_do_update(
                index_elements=[SpatialIndex.dataset_ref],
                set_=dict(extent=values["extent"])
            )
        )
        return r.rowcount > 0

    def insert_dataset_spatial_bulk(self, crs, values):
        SpatialIndex = self._db.spatial_index(crs)  # noqa: N806
        r = self._connection.execute(insert(SpatialIndex).values(values))
        return r.rowcount

    def spatial_extent(self, ids, crs):
        SpatialIndex = self._db.spatial_index(crs)  # noqa: N806
        if SpatialIndex is None:
            return None
        query = select(
            func.ST_AsGeoJSON(func.ST_Union(SpatialIndex.extent))
        ).select_from(
            SpatialIndex
        ).where(
            SpatialIndex.dataset_ref.in_(ids)
        )
        result = self._connection.execute(query)
        for r in result:
            extent_json = r[0]
            if extent_json is None:
                return None
            return Geometry(json.loads(extent_json), crs=crs)
        return None

    def contains_dataset(self, dataset_id):
        return bool(
            self._connection.execute(
                select(Dataset.id).where(
                    Dataset.id == dataset_id
                )
            ).fetchone()
        )

    def datasets_intersection(self, dataset_ids):
        """ Compute set intersection: db_dataset_ids & dataset_ids
        """
        return [ds.id for ds in self._connection.execute(
                select(
                    Dataset.id
                ).where(
                    Dataset.id.in_(dataset_ids)
                )
            ).fetchall()
        ]

    def get_datasets_for_location(self, uri, mode=None):
        scheme, body = split_uri(uri)

        if mode is None:
            mode = 'exact' if body.count('#') > 0 else 'prefix'

        if mode == 'exact':
            body_query = DatasetLocation.uri_body == body
        elif mode == 'prefix':
            body_query = DatasetLocation.uri_body.startswith(body)
        else:
            raise ValueError('Unsupported query mode {}'.format(mode))

        return self._connection.execute(
            select(
                *_dataset_select_fields()
            ).join(
                Dataset.locations
            ).where(
                and_(DatasetLocation.uri_scheme == scheme, body_query)
            )
        ).fetchall()

    def all_dataset_ids(self, archived: bool | None = False):
        query = select(Dataset.id)
        if archived:
            query = query.where(
                Dataset.archived.is_not(None)
            )
        elif archived is not None:
            query = query.where(
                Dataset.archived.is_(None)
            )
        return self._connection.execute(query).fetchall()

    def archive_dataset(self, dataset_id):
        r = self._connection.execute(
            update(Dataset).where(
                Dataset.id == dataset_id
            ).where(
                Dataset.archived == None
            ).values(
                archived=func.now()
            )
        )
        return r.rowcount > 0

    def restore_dataset(self, dataset_id):
        r = self._connection.execute(
            update(Dataset).where(
                Dataset.id == dataset_id
            ).values(
                archived=None
            )
        )
        return r.rowcount > 0

    def delete_dataset(self, dataset_id):
        self._connection.execute(
            delete(DatasetLocation).where(
                DatasetLocation.dataset_ref == dataset_id
            )
        )
        for table in search_field_indexes.values():
            self._connection.execute(
                delete(table).where(table.dataset_ref == dataset_id)
            )
        for crs in self._db.spatially_indexed_crses():
            SpatialIndex = self._db.spatial_index(crs)  # noqa: N806
            self._connection.execute(
                delete(
                    SpatialIndex
                ).where(
                    SpatialIndex.dataset_ref == dataset_id
                )
            )
        r = self._connection.execute(
            delete(Dataset).where(
                Dataset.id == dataset_id
            )
        )
        return r.rowcount > 0

    def get_dataset(self, dataset_id):
        return self._connection.execute(
            select(*_dataset_select_fields()).where(Dataset.id == dataset_id)
        ).first()

    def get_datasets(self, dataset_ids):
        return self._connection.execute(
            select(*_dataset_select_fields()).where(Dataset.id.in_(dataset_ids))
        ).fetchall()

    def get_derived_datasets(self, dataset_id):
        raise NotImplementedError()

    def get_dataset_sources(self, dataset_id):
        raise NotImplementedError()

    def search_datasets_by_metadata(self, metadata, archived):
        """
        Find any datasets that have the given metadata.

        :type metadata: dict
        :rtype: dict
        """
        # Find any storage types whose 'dataset_metadata' document is a subset of the metadata.
        where = Dataset.metadata_doc.contains(metadata)
        if archived:
            where = and_(where, Dataset.archived.is_not(None))
        elif archived is not None:
            where = and_(where, Dataset.archived.is_(None))
        query = select(*_dataset_select_fields()).where(where)
        return self._connection.execute(query).fetchall()

    def search_products_by_metadata(self, metadata):
        """
        Find any datasets that have the given metadata.

        :type metadata: dict
        :rtype: dict
        """
        # Find any storage types whose 'dataset_metadata' document is a subset of the metadata.
        return self._connection.execute(
            select(Product).where(Product.metadata_doc.contains(metadata))
        ).fetchall()

    @staticmethod
    def _alchemify_expressions(expressions):
        def raw_expr(expression):
            if isinstance(expression, OrExpression):
                return or_(raw_expr(expr) for expr in expression.exprs)
            return expression.alchemy_expression

        return [raw_expr(expression) for expression in expressions]

    def geospatial_query(self, geom):
        if not geom.crs:
            raise ValueError("Search geometry must have a CRS")
        SpatialIndex = self._db.spatial_index(geom.crs)  # noqa: N806
        if SpatialIndex is None:
            _LOG.info("No spatial index for crs %s - converting to 4326", geom.crs)
            default_crs = CRS("EPSG:4326")
            geom = geom.to_crs(default_crs)
            SpatialIndex = self._db.spatial_index(default_crs)  # noqa: N806
        geom_sql = geom_alchemy(geom)
        _LOG.info("query geometry = %s (%s)", geom.json, geom.crs)
        spatialquery = func.ST_Intersects(SpatialIndex.extent, geom_sql)
        return SpatialIndex, spatialquery

    def search_datasets_query(self,
                              expressions, source_exprs=None,
                              select_fields=None, with_source_ids=False, limit=None, geom=None,
                              archived: bool | None = False, order_by=None):
        """
        :type expressions: Tuple[Expression]
        :type source_exprs: Tuple[Expression]
        :type select_fields: Iterable[PgField]
        :type with_source_ids: bool
        :type limit: int
        :type order_by: Iterable[str | PgField | sqlalchemy.Function]
        :type geom: Geometry
        :rtype: sqlalchemy.Expression
        """
        # TODO: lineage handling and source search
        assert source_exprs is None
        assert not with_source_ids

        if not select_fields:
            select_fields = _dataset_fields()

<<<<<<< HEAD
        def _ob_exprs(o):
            if isinstance(o, str):
                # does this need to be more robust?
                return text(o)
            elif isinstance(o, PgField):
                return o.alchemy_expression
            # if a func, leave as-is
            return o

        if order_by is not None:
            order_by = [_ob_exprs(o) for o in order_by]
        else:
            order_by = []

=======
        select_columns = tuple(
            f.alchemy_expression.label(f.name)
            for f in select_fields
        )
>>>>>>> 7a61f06e
        if geom:
            SpatialIndex, spatialquery = self.geospatial_query(geom)
        else:
            spatialquery = None
            SpatialIndex = None  # noqa: N806

        raw_expressions = PostgisDbAPI._alchemify_expressions(expressions)
        join_tables = PostgisDbAPI._join_tables(expressions, select_fields)
        if archived:
            # True: Return archived datasets ONLY
            where_expr = and_(Dataset.archived.is_not(None), *raw_expressions)
        elif archived is not None:
            # False: Return active datasets ONLY
            where_expr = and_(Dataset.archived.is_(None), *raw_expressions)
        else:
            # None: Return BOTH active and archived datasets
            where_expr = and_(*raw_expressions)
        query = select(*select_columns).select_from(Dataset)
        for joins in join_tables:
            query = query.join(*joins)
        if spatialquery is not None:
            where_expr = and_(where_expr, spatialquery)
            query = query.join(SpatialIndex)
        query = query.where(where_expr).order_by(*order_by).limit(limit)
        return query

    def search_datasets(self, expressions,
                        source_exprs=None, select_fields=None,
                        with_source_ids=False, limit=None, geom=None,
                        archived: bool | None = False, order_by=None):
        """
        :type with_source_ids: bool
        :type select_fields: tuple[datacube.drivers.postgis._fields.PgField]
        :type expressions: tuple[datacube.drivers.postgis._fields.PgExpression]

        :return: An iterable of tuples of decoded values
        """
<<<<<<< HEAD
        assert source_exprs is None
        assert not with_source_ids
        select_query = self.search_datasets_query(expressions, select_fields=select_fields, limit=limit,
                                                  geom=geom, archived=archived, order_by=order_by)
=======
        if select_fields is None:
            select_fields = _dataset_fields()
        select_query = self.search_datasets_query(expressions, source_exprs,
                                                  select_fields, with_source_ids,
                                                  limit, geom=geom, archived=archived)
>>>>>>> 7a61f06e
        _LOG.debug("search_datasets SQL: %s", str(select_query))

        def decode_row(raw: Iterable[Any]) -> dict[str, Any]:
            return {f.name: f.normalise_value(r) for r, f in zip(raw, select_fields)}

        for row in self._connection.execute(select_query):
            yield decode_row(row)

    def bulk_simple_dataset_search(self, products=None, batch_size=0):
        """
        Perform bulk database reads (e.g. for index cloning)

        Note that this operates with product ids to prevent an unnecessary join to the Product table.

        :param products: Optional iterable of product IDs.  Only fetch nominated products.
        :param batch_size: Number of streamed rows to fetch from database at once.
                           Defaults to zero, which means no streaming.
                           Note streaming is only supported inside a transaction.
        :return: Iterable of tuples of:
                 * Product ID
                 * Dataset metadata document
                 * array of uris
        """
        if batch_size > 0 and not self.in_transaction:
            raise ValueError("Postgresql bulk reads must occur within a transaction.")
        query = select(
            *_dataset_bulk_select_fields()
        ).select_from(Dataset).where(
            Dataset.archived.is_(None)
        )
        if products:
            query = query.where(Dataset.product_ref.in_(products))

        if batch_size > 0:
            conn = self._connection.execution_options(stream_results=True, yield_per=batch_size)
        else:
            conn = self._connection
        return conn.execute(query)

    def get_all_lineage(self, batch_size: int):
        """
        Stream all lineage data in bulk (e.g. for index cloning)

        :param batch_size: The number of lineage records to return at once.
        :return: Streamable SQLAlchemy result object.
        """
        if batch_size > 0 and not self.in_transaction:
            raise ValueError("Postgresql bulk reads must occur within a transaction.")
        query = select(
            DatasetLineage.derived_dataset_ref,
            DatasetLineage.classifier,
            DatasetLineage.source_dataset_ref
        )
        return self._connection.execution_options(stream_results=True, yield_per=batch_size).execute(query)

    def insert_lineage_bulk(self, values):
        """
        Insert bulk lineage records (e.g. for index cloning)

        :param values: An array of values dicts for bulk inser
        :return: Tuple[count of rows loaded, count of rows skipped]
        """
        requested = len(values)
        # Simple bulk insert with on_conflict_do_nothing.
        # No need to check referential integrity as this is an external lineage index driver.
        res = self._connection.execute(
            insert(DatasetLineage).on_conflict_do_nothing(),
            values
        )
        return res.rowcount, requested - res.rowcount

    def get_duplicates(self,
                       match_fields: Sequence[PgField],
                       expressions: Sequence[PgExpression]) -> Iterable[dict[str, Any]]:
        # TODO
        if "time" in [f.name for f in match_fields]:
            yield from self.get_duplicates_with_time(match_fields, expressions)

        group_expressions = tuple(f.alchemy_expression for f in match_fields)
        join_tables = PostgisDbAPI._join_tables(expressions, match_fields)

        query = select(
            func.array_agg(Dataset.id).label("ids"),
            *group_expressions
        ).select_from(Dataset)
        for joins in join_tables:
            query = query.join(*joins)

        query = query.where(
            and_(Dataset.archived.is_(None), *(PostgisDbAPI._alchemify_expressions(expressions)))
        ).group_by(
            *group_expressions
        ).having(
            func.count(Dataset.id) > 1
        )
        for row in self._connection.execute(query):
            drow = {"ids": row.ids}
            for f in match_fields:
                drow[f.name] = getattr(row, f.name)
            yield drow

    def get_duplicates_with_time(
            self, match_fields: Sequence[PgField], expressions: Sequence[PgExpression]
    ) -> Iterable[dict[str, Any]]:
        fields = []
        for fld in match_fields:
            if fld.name == "time":
                time_field = type_cast(DateRangeDocField, fld)
            else:
                fields.append(fld.alchemy_expression)

        join_tables = PostgisDbAPI._join_tables(expressions, match_fields)

        cols = [Dataset.id, time_field.expression_with_leniency.label('time'), *fields]
        query = select(
            *cols
        ).select_from(Dataset)
        for joins in join_tables:
            query = query.join(*joins)

        query = query.where(
            and_(Dataset.archived.is_(None), *(PostgisDbAPI._alchemify_expressions(expressions)))
        )

        t1 = query.alias("t1")
        t2 = query.alias("t2")

        time_overlap = select(
            t1.c.id,
            t1.c.time.intersection(t2.c.time).label('time_intersect'),
            *fields
        ).select_from(
            t1.join(
                t2,
                and_(t1.c.time.overlaps(t2.c.time), t1.c.id != t2.c.id)
            )
        )

        query = select(
            func.array_agg(func.distinct(time_overlap.c.id)).label("ids"),
            *fields,  # type: ignore[arg-type]
            text("time_intersect as time")
        ).select_from(
            time_overlap  # type: ignore[arg-type]
        ).group_by(
            *fields, text("time_intersect")
        ).having(
            func.count(time_overlap.c.id) > 1
        )

        for row in self._connection.execute(query):
            # TODO: Use decode_rows above - would require creating a field class for the ids array.
            drow: dict[str, Any] = {
                "ids": row.ids,
            }
            for f in fields:
                drow[f.key] = getattr(row, f.key)  # type: ignore[union-attr]
            drow["time"] = time_field.normalise_value((row.time.lower, row.time.upper))
            yield drow

    def count_datasets(self, expressions, archived: bool | None = False, geom: Geometry | None = None):
        """
        :type expressions: tuple[datacube.drivers.postgis._fields.PgExpression]
        :rtype: int
        """

        raw_expressions = self._alchemify_expressions(expressions)
        if archived:
            where_expressions = and_(Dataset.archived.is_not(None), *raw_expressions)
        elif archived is not None:
            where_expressions = and_(Dataset.archived.is_(None), *raw_expressions)
        else:
            where_expressions = and_(*raw_expressions)

        query = select(func.count(Dataset.id))
        if geom:
            SpatialIndex, spatialquery = self.geospatial_query(geom)
            where_expressions = and_(where_expressions, spatialquery)
            query = query.join(SpatialIndex)

        select_query = query.where(where_expressions)
        return self._connection.scalar(select_query)

    def count_datasets_through_time(self, start, end, period, time_field, expressions):
        """
        :type period: str
        :type start: datetime.datetime
        :type end: datetime.datetime
        :type expressions: tuple[datacube.drivers.postgis._fields.PgExpression]
        :rtype: list[((datetime.datetime, datetime.datetime), int)]
        """

        results = self._connection.execute(
            self.count_datasets_through_time_query(start, end, period, time_field, expressions)
        )

        for time_period, dataset_count in results:
            # if not time_period.upper_inf:
            yield Range(time_period.lower, time_period.upper), dataset_count

    def count_datasets_through_time_query(self, start, end, period, time_field, expressions):
        raw_expressions = self._alchemify_expressions(expressions)

        start_times = select(
            func.generate_series(start, end, cast(period, INTERVAL)).label('start_time'),
        ).alias('start_times')

        time_range_select = (
            select(
                func.tstzrange(
                    start_times.c.start_time,
                    func.lead(start_times.c.start_time).over()
                ).label('time_period'),
            )
        ).alias('all_time_ranges')

        # Exclude the trailing (end time to infinite) row. Is there a simpler way?
        time_ranges = (
            select(
                time_range_select,
            ).where(
                ~func.upper_inf(time_range_select.c.time_period)
            )
        ).alias('time_ranges')

        count_query = select(func.count('*'))
        join_tables = self._join_tables(expressions)
        for joins in join_tables:
            count_query = count_query.join(*joins)
        count_query = count_query.where(
            and_(
                time_field.alchemy_expression.overlaps(time_ranges.c.time_period),
                Dataset.archived == None,
                *raw_expressions
            )
        )

        return select(time_ranges.c.time_period, count_query.label('dataset_count'))

    def update_search_index(self, product_names: Sequence[str] = [], dsids: Sequence[DSID] = []):
        """
        Update search indexes
        :param product_names: Product names to update
        :param dsids: Dataset IDs to update

        if neither product_names nor dataset ids are supplied, update nothing (N.B. NOT all datasets)

        if both are supplied, both the named products and identified datasets are updated.

        :return:  Number of datasets whose search indexes have been updated.
        """
        if not product_names and not dsids:
            return 0

        ds_query = select(
            Dataset.id,
            Dataset.metadata_doc,
            MetadataType.definition,
        ).select_from(Dataset).join(MetadataType)
        if product_names:
            ds_query = ds_query.join(Product)
        if product_names and dsids:
            ds_query = ds_query.where(
                or_(
                    Product.name.in_(product_names),
                    Dataset.id.in_(dsids)
                )
            )
        elif product_names:
            ds_query = ds_query.where(
                Product.name.in_(product_names)
            )
        elif dsids:
            ds_query = ds_query.where(
                Dataset.id.in_(dsids)
            )
        rowcount = 0
        for result in self._connection.execute(ds_query):
            dsid, ds_metadata, mdt_def = result
            search_field_vals = extract_dataset_search_fields(ds_metadata, mdt_def)
            for field_name, field_info in search_field_vals.items():
                fld_type, fld_val = field_info
                search_idx = search_field_index_map[fld_type]
                self.insert_dataset_search(search_idx, dsid, field_name, fld_val)
            rowcount += 1
        return rowcount

    def update_spindex(self, crs_seq: Sequence[CRS] = [],
                       product_names: Sequence[str] = [],
                       dsids: Sequence[DSID] = []) -> int:
        """
        Update a spatial index
        :param crs: CRSs for Spatial Indexes to update. Default=all indexes
        :param product_names: Product names to update
        :param dsids: Dataset IDs to update

        if neither product_names nor dataset ids are supplied, update for all datasets.

        if both are supplied, both the named products and identified datasets are updated.

        :return:  Number of spatial index entries updated or verified as unindexed.
        """
        verified = 0
        if crs_seq:
            crses = [crs for crs in crs_seq]
        else:
            crses = self._db.spatially_indexed_crses()

        # Update implementation.
        # Design will change, but this method should be fairly low level to be as efficient as possible
        query = select(
            Dataset.id,
            Dataset.metadata_doc["grid_spatial"]["projection"]
        ).select_from(Dataset)
        if product_names:
            query = query.join(Product)
        if product_names and dsids:
            query = query.where(
                or_(
                    Product.name.in_(product_names),
                    Dataset.id.in_(dsids)
                )
            )
        elif product_names:
            query = query.where(
                Product.name.in_(product_names)
            )
        elif dsids:
            query = query.where(
                Dataset.id.in_(dsids)
            )

        def xytuple(o):
            return (o['x'], o['y'])

        for result in self._connection.execute(query):
            dsid = result[0]
            geom = extract_geometry_from_eo3_projection(result[1])
            if not geom:
                verified += 1
                continue
            for crs in crses:
                self.insert_dataset_spatial(dsid, crs, geom)
                verified += 1

        return verified

    @staticmethod
    def _join_tables(expressions=None, fields=None):
        join_args = set()
        if expressions:
            join_args.update(expression.field.dataset_join_args for expression in expressions)
        if fields:
            join_args.update(field.dataset_join_args for field in fields)
        join_args.discard((Dataset.__table__,))
        # Sort simple joins before qualified joins
        return sorted(join_args, key=len)

    def get_product(self, id_):
        return self._connection.execute(
            select(Product).where(Product.id == id_)
        ).first()

    def get_metadata_type(self, id_):
        return self._connection.execute(
            select(MetadataType).where(MetadataType.id == id_)
        ).first()

    def get_product_by_name(self, name):
        return self._connection.execute(
            select(Product).where(Product.name == name)
        ).first()

    def get_metadata_type_by_name(self, name):
        return self._connection.execute(
            select(MetadataType).where(MetadataType.name == name)
        ).first()

    def insert_product(self,
                       name,
                       metadata,
                       metadata_type_id,
                       definition):

        res = self._connection.execute(
            insert(Product).values(
                name=name,
                metadata=metadata,
                metadata_type_ref=metadata_type_id,
                definition=definition
            )
        )

        type_id = res.inserted_primary_key[0]

        return type_id

    def insert_product_bulk(self, values):
        requested = len(values)
        res = self._connection.execute(insert(Product), values)
        return res.rowcount, requested - res.rowcount

    def update_product(self,
                       name,
                       metadata,
                       metadata_type_id,
                       definition,
                       update_metadata_type=False):
        res = self._connection.execute(
            update(Product).returning(Product.id).where(
                Product.name == name
            ).values(
                metadata=metadata,
                metadata_type_ref=metadata_type_id,
                definition=definition
            )
        )
        prod_id = res.first()[0]

        if update_metadata_type:
            if not self._connection.in_transaction():
                raise RuntimeError('Must update metadata types in transaction')

            self._connection.execute(
                update(Dataset).where(
                    Dataset.product_ref == prod_id
                ).values(
                    metadata_type_ref=metadata_type_id,
                )
            )

        return prod_id

    def delete_product(self, name):
        res = self._connection.execute(
            delete(Product).returning(Product.id).where(Product.name == name)
        )

        return res.first()[0]

    def insert_metadata_type(self, name, definition):
        res = self._connection.execute(
            insert(MetadataType).values(
                name=name,
                definition=definition
            )
        )
        return res.inserted_primary_key[0]

    def insert_metadata_bulk(self, values):
        requested = len(values)
        res = self._connection.execute(
            insert(MetadataType).on_conflict_do_nothing(index_elements=['id']),
            values
        )
        return res.rowcount, requested - res.rowcount

    def update_metadata_type(self, name, definition):
        res = self._connection.execute(
            update(MetadataType).returning(MetadataType.id).where(
                MetadataType.name == name
            ).values(
                name=name,
                definition=definition
            )
        )
        return res.first()[0]

    def _get_active_field_names(fields, metadata_doc):
        for field in fields.values():
            if field.can_extract:
                try:
                    value = field.extract(metadata_doc)
                    if value is not None:
                        yield field.name
                except (AttributeError, KeyError, ValueError):
                    continue

    def get_all_products(self):
        return self._connection.execute(
            select(Product).order_by(Product.name.asc())
        ).fetchall()

    def get_all_product_docs(self):
        return self._connection.execute(
            select(Product.definition)
        )

    def _get_products_for_metadata_type(self, id_):
        return self._connection.execute(
            select(Product).where(
                Product.metadata_type_ref == id_
            ).order_by(
                Product.name.asc()
            )).fetchall()

    def get_all_metadata_types(self):
        return self._connection.execute(select(MetadataType).order_by(MetadataType.name.asc())).fetchall()

    def get_all_metadata_type_defs(self):
        for r in self._connection.execute(select(MetadataType.definition).order_by(MetadataType.name.asc())):
            yield r[0]

    def get_locations(self, dataset_id):
        return [
            record[0]
            for record in self._connection.execute(
                select(
                    DatasetLocation.uri
                ).where(
                    DatasetLocation.dataset_ref == dataset_id
                ).where(
                    DatasetLocation.archived == None
                ).order_by(
                    DatasetLocation.added.desc(),
                    DatasetLocation.id.desc()
                )
            ).fetchall()
        ]

    def get_archived_locations(self, dataset_id):
        """
        Return a list of uris and archived_times for a dataset
        """
        return [
            (location_uri, archived_time)
            for location_uri, archived_time in self._connection.execute(
                select(
                    DatasetLocation.uri, DatasetLocation.archived
                ).where(
                    DatasetLocation.dataset_ref == dataset_id
                ).where(
                    DatasetLocation.archived != None
                ).order_by(
                    DatasetLocation.added.desc()
                )
            ).fetchall()
        ]

    def remove_location(self, dataset_id, uri):
        """
        Remove the given location for a dataset

        :returns bool: Was the location deleted?
        """
        scheme, body = split_uri(uri)
        res = self._connection.execute(
            delete(DatasetLocation).where(
                DatasetLocation.dataset_ref == dataset_id
            ).where(
                DatasetLocation.uri_scheme == scheme
            ).where(
                DatasetLocation.uri_body == body
            )
        )
        return res.rowcount > 0

    def archive_location(self, dataset_id, uri):
        scheme, body = split_uri(uri)
        res = self._connection.execute(
            update(DatasetLocation).where(
                DatasetLocation.dataset_ref == dataset_id
            ).where(
                DatasetLocation.uri_scheme == scheme
            ).where(
                DatasetLocation.uri_body == body
            ).where(
                DatasetLocation.archived == None
            ).values(
                archived=func.now()
            )
        )
        return res.rowcount > 0

    def restore_location(self, dataset_id, uri):
        scheme, body = split_uri(uri)
        res = self._connection.execute(
            update(DatasetLocation).where(
                DatasetLocation.dataset_ref == dataset_id
            ).where(
                DatasetLocation.uri_scheme == scheme
            ).where(
                DatasetLocation.uri_body == body
            ).where(
                DatasetLocation.archived != None
            ).values(
                archived=None
            )
        )
        return res.rowcount > 0

    def __repr__(self):
        return "PostgresDb<connection={!r}>".format(self._connection)

    def list_users(self):
        result = self._connection.execute(text("""
            select
                group_role.rolname as role_name,
                user_role.rolname as user_name,
                pg_catalog.shobj_description(user_role.oid, 'pg_authid') as description
            from pg_roles group_role
            inner join pg_auth_members am on am.roleid = group_role.oid
            inner join pg_roles user_role on am.member = user_role.oid
            where (group_role.rolname like 'odc_%%') and not (user_role.rolname like 'odc_%%')
            order by group_role.oid asc, user_role.oid asc;
        """))
        for row in result:
            yield _core.from_pg_role(row.role_name), row.user_name, row.description

    def create_user(self, username, password, role, description=None):
        pg_role = _core.to_pg_role(role)
        username = escape_pg_identifier(self._connection, username)
        sql = text('create user {username} password :password in role {role}'.format(username=username, role=pg_role))
        self._connection.execute(sql, {"password": password})
        if description:
            sql = text('comment on role {username} is :description'.format(username=username))
            self._connection.execute(sql, {"description": description})

    def drop_users(self, users: Iterable[str]) -> None:
        for username in users:
            sql = text('drop role {username}'.format(username=escape_pg_identifier(self._connection, username)))
            self._connection.execute(sql)

    def grant_role(self, role: str, users: Iterable[str]) -> None:
        """
        Grant a role to a user.
        """
        pg_role = _core.to_pg_role(role)

        for user in users:
            if not _core.has_role(self._connection, user):
                raise ValueError('Unknown user %r' % user)

        _core.grant_role(self._connection, pg_role, users)

    def insert_home(self, home: str, ids: Iterable[uuid.UUID], allow_updates: bool) -> int:
        """
        Set home for multiple IDs (but one home value)

        :param home: The home value to set
        :param ids: The IDs to set it for
        :param allow_updates: If False only inserts are allowed
        :return: number of database records updated or added.
        """
        values = [
            {"dataset_ref": id_, "home": home}
            for id_ in ids
        ]
        qry = insert(DatasetHome)
        if allow_updates:
            qry = qry.on_conflict_do_update(
                index_elements=["dataset_ref"],
                set_={"home": home},
                where=(DatasetHome.home != home))
        try:
            res = self._connection.execute(
                qry,
                values
            )
            return res.rowcount
        except IntegrityError:
            return 0

    def delete_home(self, ids):
        """
        Delete the home value for the specified IDs

        :param ids: The IDs to delete home for
        :return: The number of hone records deleted from the databes
        """
        res = self._connection.execute(
            delete(DatasetHome).where(DatasetHome.dataset_ref.in_(ids))
        )
        return res.rowcount

    def select_homes(self, ids):
        """
        Find homes for IDs.

        :param ids: Iterable of IDs
        :return: Mapping of ID to home string for IDs found in database.
        """
        results = self._connection.execute(
            select(DatasetHome).where(DatasetHome.dataset_ref.in_(ids))
        )
        return {
            row.dataset_ref: row.home
            for row in results
        }

    def get_all_relations(self, dsids: Iterable[uuid.UUID]) -> Iterable[LineageRelation]:
        """
        Fetch all lineage relations in the database involving a set on dataset IDs.

        :param dsids: Iterable of dataset IDs
        :return: Iterable of LineageRelation objects.
        """
        results = self._connection.execute(
            select(DatasetLineage).where(or_(
                DatasetLineage.derived_dataset_ref.in_(dsids),
                DatasetLineage.source_dataset_ref.in_(dsids)
            ))
        )
        for rel in results:
            yield LineageRelation(classifier=rel.classifier,
                                  source_id=rel.source_dataset_ref,
                                  derived_id=rel.derived_dataset_ref)

    def write_relations(self, relations: Iterable[LineageRelation], allow_updates: bool) -> int:
        """
        Write a set of LineageRelation objects to the database.

        :param relations: An Iterable of LineageRelation objects
        :param allow_updates: if False, only allow adding new relations, not updating old ones.
        :return: Count of database rows affected
        """
        affected = 0
        if allow_updates:
            by_classifier: dict[str, Any] = {}
            for rel in relations:
                db_repr = {
                    "derived_dataset_ref": rel.derived_id,
                    "source_dataset_ref": rel.source_id,
                    "classifier": rel.classifier
                }
                if rel.classifier in by_classifier:
                    by_classifier[rel.classifier].append(db_repr)
                else:
                    by_classifier[rel.classifier] = [db_repr]
                for classifier, values in by_classifier.items():
                    qry = insert(DatasetLineage).on_conflict_do_update(
                        index_elements=["derived_dataset_ref", "source_dataset_ref"],
                        set_={"classifier": classifier},
                        where=(DatasetLineage.classifier != classifier))
                    res = self._connection.execute(qry, values)
                    affected += res.rowcount
        else:
            for rel in relations:
                values = [
                    {
                        "derived_dataset_ref": rel.derived_id,
                        "source_dataset_ref": rel.source_id,
                        "classifier": rel.classifier
                    }
                ]
                qry = insert(DatasetLineage)
                try:
                    res = self._connection.execute(
                        qry, values
                    )
                    affected += res.rowcount
                except IntegrityError:
                    return 0
        return affected

    def load_lineage_relations(self,
                               roots: Iterable[uuid.UUID],
                               direction: LineageDirection,
                               depth: int,
                               ids_so_far: Optional[Set[uuid.UUID]] = None) -> Iterable[LineageRelation]:
        """
        Read from the database all indexed LineageRelation objects required to build all LineageTrees with
        the given roots, direction and depth.

        :param roots: Iterable of root dataset ids
        :param direction: tree direction
        :param depth: Maximum tree depth - zero indicates unlimited depth.
        :param ids_so_far: Used for maintaining state through recursion - expected to be None on initial call
        :return: Iterable of LineageRelation objects read from database
        """
        # Naive manually-recursive initial implementation.
        # TODO: Reimplement using WITH RECURSIVE query
        if ids_so_far is None:
            ids_so_far = set(roots)
        qry = select(DatasetLineage)
        if direction == LineageDirection.SOURCES:
            qry = qry.where(DatasetLineage.derived_dataset_ref.in_(roots))
        else:
            qry = qry.where(DatasetLineage.source_dataset_ref.in_(roots))
        relations = []
        next_lvl_ids = set()
        results = self._connection.execute(qry)
        for row in results:
            rel = LineageRelation(classifier=row.classifier,
                                  source_id=row.source_dataset_ref,
                                  derived_id=row.derived_dataset_ref)
            relations.append(rel)
            if direction == LineageDirection.SOURCES:
                next_id = rel.source_id
            else:
                next_id = rel.derived_id
            if next_id not in ids_so_far:
                next_lvl_ids.add(next_id)
                ids_so_far.add(next_id)
        next_depth = depth - 1
        recurse = True
        if depth == 0:
            next_depth = 0
        elif depth == 1:
            recurse = False
        if recurse and next_lvl_ids:
            relations.extend(self.load_lineage_relations(next_lvl_ids, direction, next_depth, ids_so_far))
        return relations

    def remove_lineage_relations(self,
                                 ids: Iterable[DSID],
                                 direction: LineageDirection) -> int:
        """
        Remove lineage relations from the provided ids in the specified direction.

        Note no depth parameter - depth is effectively always 1.

        :param ids: Iterable of IDs to remove lineage information for.
        :param direction: Remove the source or derived lineage relation records
        :return: Return number of relation records deleted.
        """
        qry = delete(DatasetLineage)
        if direction == LineageDirection.SOURCES:
            qry = qry.where(DatasetLineage.derived_dataset_ref.in_(ids))
        else:
            qry = qry.where(DatasetLineage.source_dataset_ref.in_(ids))
        results = self._connection.execute(qry)
        return results.rowcount

    def temporal_extent_by_prod(self, product_id: int) -> tuple[datetime.datetime, datetime.datetime]:
        query = self.temporal_extent_full().where(Dataset.product_ref == product_id)
        res = self._connection.execute(query)
        for tmin, tmax in res:
            return (time_min.normalise_value(tmin), time_max.normalise_value(tmax))
        raise RuntimeError("Product has no datasets and therefore no temporal extent")

    def temporal_extent_by_ids(self, ids: Iterable[DSID]) -> tuple[datetime.datetime, datetime.datetime]:
        query = self.temporal_extent_full().where(Dataset.id.in_(ids))
        res = self._connection.execute(query)
        for tmin, tmax in res:
            return (time_min.normalise_value(tmin), time_max.normalise_value(tmax))
        raise ValueError("no dataset ids provided")

    def temporal_extent_full(self) -> Select:
        # Hardcode eo3 standard time locations - do not use this approach in a legacy index driver.

        return select(
            func.min(time_min.alchemy_expression), func.max(time_max.alchemy_expression)
        )

    def find_most_recent_change(self, product_id: int):
        """
        Find the database-local time of the last dataset that changed for this product.
        """
        return self._connection.execute(
            select(
                func.max(
                    func.greatest(
                        Dataset.added,
                        column("updated"),
                    )
                )
            ).where(Dataset.product_ref == product_id)
        ).scalar()<|MERGE_RESOLUTION|>--- conflicted
+++ resolved
@@ -652,7 +652,6 @@
         if not select_fields:
             select_fields = _dataset_fields()
 
-<<<<<<< HEAD
         def _ob_exprs(o):
             if isinstance(o, str):
                 # does this need to be more robust?
@@ -667,12 +666,10 @@
         else:
             order_by = []
 
-=======
         select_columns = tuple(
             f.alchemy_expression.label(f.name)
             for f in select_fields
         )
->>>>>>> 7a61f06e
         if geom:
             SpatialIndex, spatialquery = self.geospatial_query(geom)
         else:
@@ -710,18 +707,12 @@
 
         :return: An iterable of tuples of decoded values
         """
-<<<<<<< HEAD
         assert source_exprs is None
         assert not with_source_ids
+        if select_fields is None:
+            select_fields = _dataset_fields()
         select_query = self.search_datasets_query(expressions, select_fields=select_fields, limit=limit,
                                                   geom=geom, archived=archived, order_by=order_by)
-=======
-        if select_fields is None:
-            select_fields = _dataset_fields()
-        select_query = self.search_datasets_query(expressions, source_exprs,
-                                                  select_fields, with_source_ids,
-                                                  limit, geom=geom, archived=archived)
->>>>>>> 7a61f06e
         _LOG.debug("search_datasets SQL: %s", str(select_query))
 
         def decode_row(raw: Iterable[Any]) -> dict[str, Any]:
