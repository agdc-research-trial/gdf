from __future__ import absolute_import, division

import functools
import math
from collections import namedtuple, OrderedDict

import cachetools
import numpy
from affine import Affine
from osgeo import ogr, osr
from rasterio.coords import BoundingBox as _BoundingBox

from datacube import compat

Coordinate = namedtuple('Coordinate', ('values', 'units'))


class BoundingBox(_BoundingBox):  # pylint: disable=duplicate-bases
    def buffered(self, ybuff, xbuff):
        """
        Return a new BoundingBox, buffered in the x and y dimensions.

        :param ybuff: Y dimension buffering amount
        :param xbuff: X dimension buffering amount
        :return: new BoundingBox
        """
        return BoundingBox(left=self.left - xbuff, right=self.right + xbuff,
                           top=self.top + ybuff, bottom=self.bottom - ybuff)

    @property
    def width(self):
        return self.right - self.left

    @property
    def height(self):
        return self.top - self.bottom


class CRSProjProxy(object):
    def __init__(self, crs):
        self._crs = crs

    def __getattr__(self, item):
        return self._crs.GetProjParm(item)


class InvalidCRSError(ValueError):
    pass


@cachetools.cached({})
def _make_crs(crs_str):
    crs = osr.SpatialReference()

    # We don't bother checking the return code for errors, as the below ExportToProj4 does a more thorough job.
    crs.SetFromUserInput(crs_str)

    # Some will "validly" be parsed above, but return OGRERR_CORRUPT_DATA error when used here.
    # see the PROJCS["unnamed... doctest below for an example.
    if not crs.ExportToProj4():
        raise InvalidCRSError("Not a valid CRS: %r" % crs_str)

    if crs.IsGeographic() == crs.IsProjected():
        raise InvalidCRSError('CRS must be geographic or projected: %r' % crs_str)

    return crs


class CRS(object):
    """
    Wrapper around `osr.SpatialReference` providing a more pythonic interface

    >>> crs = CRS('EPSG:3577')
    >>> crs.geographic
    False
    >>> crs.projected
    True
    >>> crs.dimensions
    ('y', 'x')
    >>> crs = CRS('EPSG:4326')
    >>> crs.geographic
    True
    >>> crs.projected
    False
    >>> crs.epsg
    4326
    >>> crs.dimensions
    ('latitude', 'longitude')
    >>> crs = CRS('EPSG:3577')
    >>> crs.epsg
    3577
    >>> crs.dimensions
    ('y', 'x')
    >>> CRS('EPSG:3577') == CRS('EPSG:3577')
    True
    >>> CRS('EPSG:3577') == CRS('EPSG:4326')
    False
    >>> # Due to Py 2 and 3 inconsistency in traceback formatting, we need to wrap the exceptions. Yuck.
    >>> try:
    ...    CRS('cupcakes')
    ... except InvalidCRSError as e:
    ...    print(e)
    Not a valid CRS: 'cupcakes'
    >>> # This one validly parses, but returns "Corrupt data" from gdal when used.
    >>> try:
    ...     CRS('PROJCS["unnamed",'
    ...     'GEOGCS["WGS 84", DATUM["WGS_1984", SPHEROID["WGS 84",6378137,298.257223563, AUTHORITY["EPSG","7030"]],'
    ...     'AUTHORITY["EPSG","6326"]], PRIMEM["Greenwich",0, AUTHORITY["EPSG","8901"]],'
    ...     'UNIT["degree",0.0174532925199433, AUTHORITY["EPSG","9122"]], AUTHORITY["EPSG","4326"]]]')
    ... except InvalidCRSError as e:
    ...    print(e)
    Not a valid CRS: 'PROJCS["...
    """

    def __init__(self, crs_str):
        """

        :param crs_str: string representation of a CRS, often an EPSG code like 'EPSG:4326'
        :raises: InvalidCRSError
        """
        if isinstance(crs_str, CRS):
            crs_str = crs_str.crs_str
        self.crs_str = crs_str
        self._crs = _make_crs(crs_str)

    def __getitem__(self, item):
        return self._crs.GetAttrValue(item)

    def __getstate__(self):
        return {'crs_str': self.crs_str}

    def __setstate__(self, state):
        self.__init__(state['crs_str'])

    @property
    def wkt(self):
        """
        WKT representation of the CRS

        :type: str
        """
        return self._crs.ExportToWkt()

    @property
    def epsg(self):
        """
        EPSG Code of the CRS

        :type: int
        """
        if self.projected:
            return int(self._crs.GetAuthorityCode('PROJCS'))

        if self.geographic:
            return int(self._crs.GetAuthorityCode('GEOGCS'))
        return None

        return None

    @property
    def proj(self):
        return CRSProjProxy(self._crs)

    @property
    def semi_major_axis(self):
        return self._crs.GetSemiMajor()

    @property
    def semi_minor_axis(self):
        return self._crs.GetSemiMinor()

    @property
    def inverse_flattening(self):
        return self._crs.GetInvFlattening()

    @property
    def geographic(self):
        """
        :type: bool
        """
        return self._crs.IsGeographic() == 1

    @property
    def projected(self):
        """
        :type: bool
        """
        return self._crs.IsProjected() == 1

    @property
    def dimensions(self):
        """
        List of dimension names of the CRS

        :type: (str,str)
        """
        if self.geographic:
            return 'latitude', 'longitude'

        if self.projected:
            return 'y', 'x'

<<<<<<< HEAD
        raise ValueError('Neither projected nor geographic')
=======
        return None
>>>>>>> 90037e9f

    @property
    def units(self):
        """
        List of dimension units of the CRS

        :type: (str,str)
        """
        if self.geographic:
            return 'degrees_north', 'degrees_east'

        if self.projected:
            return self['UNIT'], self['UNIT']

<<<<<<< HEAD
        raise ValueError('Neither projected nor geographic')
=======
        return None
>>>>>>> 90037e9f

    def __str__(self):
        return self.crs_str

    def __repr__(self):
        return "CRS('%s')" % self.crs_str

    def __eq__(self, other):
        if isinstance(other, compat.string_types):
            other = CRS(other)
        gdal_thinks_issame = self._crs.IsSame(other._crs) == 1  # pylint: disable=protected-access
        if gdal_thinks_issame:
            return True

        def to_canonincal_proj4(crs):
            return set(crs.ExportToProj4().split() + ['+wktext'])
        proj4_repr_is_same = to_canonincal_proj4(self._crs) == to_canonincal_proj4(other._crs)  # pylint: disable=protected-access
        return proj4_repr_is_same

    def __ne__(self, other):
        if isinstance(other, compat.string_types):
            other = CRS(other)
        assert isinstance(other, self.__class__)
        return self._crs.IsSame(other._crs) != 1  # pylint: disable=protected-access


###################################################
# Helper methods to build ogr.Geometry from geojson
###################################################


def _make_point(pt):
    geom = ogr.Geometry(ogr.wkbPoint)
    # Ignore the third dimension
    geom.AddPoint_2D(*pt[0:2])
    return geom


def _make_multi(type_, maker, coords):
    geom = ogr.Geometry(type_)
    for coord in coords:
        geom.AddGeometryDirectly(maker(coord))
    return geom


def _make_linear(type_, coordinates):
    geom = ogr.Geometry(type_)
    for pt in coordinates:
        # Ignore the third dimension
        geom.AddPoint_2D(*pt[0:2])
    return geom


def _make_multipoint(coordinates):
    return _make_multi(ogr.wkbMultiPoint, _make_point, coordinates)


def _make_line(coordinates):
    return _make_linear(ogr.wkbLineString, coordinates)


def _make_multiline(coordinates):
    return _make_multi(ogr.wkbMultiLineString, _make_line, coordinates)


def _make_polygon(coordinates):
    return _make_multi(ogr.wkbPolygon, functools.partial(_make_linear, ogr.wkbLinearRing), coordinates)


def _make_multipolygon(coordinates):
    return _make_multi(ogr.wkbMultiPolygon, _make_polygon, coordinates)


###################################################
# Helper methods to build ogr.Geometry from geojson
###################################################


def _get_coordinates(geom):
    """
    recursively extract coordinates from geometry
    """
    if geom.GetGeometryType() == ogr.wkbPoint:
        return geom.GetPoint_2D(0)
    if geom.GetGeometryType() in [ogr.wkbMultiPoint, ogr.wkbLineString, ogr.wkbLinearRing]:
        return geom.GetPoints()
    else:
        return [_get_coordinates(geom.GetGeometryRef(i)) for i in range(geom.GetGeometryCount())]


def _make_geom_from_ogr(geom, crs):
    result = Geometry.__new__(Geometry)
    result._geom = geom  # pylint: disable=protected-access
    result.crs = crs
    return result


#############################################
# Helper methods to wrap ogr.Geometry methods
#############################################


def _wrap_binary_bool(method):
    @functools.wraps(method, assigned=('__doc__', ))
    def wrapped(self, other):
        assert self.crs == other.crs
        return bool(method(self._geom, other._geom))  # pylint: disable=protected-access
    return wrapped


def _wrap_binary_geom(method):
    @functools.wraps(method, assigned=('__doc__', ))
    def wrapped(self, other):
        assert self.crs == other.crs
        return _make_geom_from_ogr(method(self._geom, other._geom), self.crs)  # pylint: disable=protected-access
    return wrapped


class Geometry(object):
    """
    2D Geometry with CRS

    Instantiate with a GeoJSON structure

    If 3D coordinates are supplied, they are converted to 2D by dropping the Z points.

    :type _geom: ogr.Geometry
    :type crs: CRS
    """
    _geom_makers = {
        'Point': _make_point,
        'MultiPoint': _make_multipoint,
        'LineString': _make_line,
        'MultiLineString': _make_multiline,
        'Polygon': _make_polygon,
        'MultiPolygon': _make_multipolygon,
    }

    _geom_types = {
        ogr.wkbPoint: 'Point',
        ogr.wkbMultiPoint: 'MultiPoint',
        ogr.wkbLineString: 'LineString',
        ogr.wkbMultiLineString: 'MultiLineString',
        ogr.wkbPolygon: 'Polygon',
        ogr.wkbMultiPolygon: 'MultiPolygon',
    }

    contains = _wrap_binary_bool(ogr.Geometry.Contains)
    crosses = _wrap_binary_bool(ogr.Geometry.Crosses)
    disjoint = _wrap_binary_bool(ogr.Geometry.Disjoint)
    intersects = _wrap_binary_bool(ogr.Geometry.Intersects)
    touches = _wrap_binary_bool(ogr.Geometry.Touches)
    within = _wrap_binary_bool(ogr.Geometry.Within)

    difference = _wrap_binary_geom(ogr.Geometry.Difference)
    intersection = _wrap_binary_geom(ogr.Geometry.Intersection)
    symmetric_difference = _wrap_binary_geom(ogr.Geometry.SymDifference)
    union = _wrap_binary_geom(ogr.Geometry.Union)

    def __init__(self, geo, crs=None):
        self.crs = crs
        self._geom = Geometry._geom_makers[geo['type']](geo['coordinates'])

    @property
    def type(self):
        return Geometry._geom_types[self._geom.GetGeometryType()]

    @property
    def is_empty(self):
        return self._geom.IsEmpty()

    @property
    def is_valid(self):
        return self._geom.IsValid()

    @property
    def boundary(self):
        return _make_geom_from_ogr(self._geom.Boundary(), self.crs)

    @property
    def centroid(self):
        return _make_geom_from_ogr(self._geom.Centroid(), self.crs)

    @property
    def coords(self):
        return self._geom.GetPoints()

    @property
    def points(self):
        return self.coords

    @property
    def length(self):
        return self._geom.Length()

    @property
    def area(self):
        return self._geom.GetArea()

    @property
    def convex_hull(self):
        return _make_geom_from_ogr(self._geom.ConvexHull(), self.crs)

    @property
    def envelope(self):
        minx, maxx, miny, maxy = self._geom.GetEnvelope()
        return BoundingBox(left=minx, right=maxx, bottom=miny, top=maxy)

    @property
    def boundingbox(self):
        return self.envelope

    @property
    def wkt(self):
        return getattr(self._geom, 'ExportToIsoWkt', self._geom.ExportToWkt)()

    @property
    def json(self):
        return self.__geo_interface__

    @property
    def __geo_interface__(self):
        return {
            'type': self.type,
            'coordinates': _get_coordinates(self._geom)
        }

    def segmented(self, resolution):
        clone = self._geom.Clone()
        clone.Segmentize(resolution)
        return _make_geom_from_ogr(clone, self.crs)

    def interpolate(self, distance):
        return _make_geom_from_ogr(self._geom.Value(distance), self.crs)

    def buffer(self, distance, quadsecs=30):
        return _make_geom_from_ogr(self._geom.Buffer(distance, quadsecs), self.crs)

    def simplify(self, tolerance):
        return _make_geom_from_ogr(self._geom.Simplify(tolerance), self.crs)

    def to_crs(self, crs, resolution=None, wrapdateline=False):
        """
        Convert geometry to a different Coordinate Reference System
        :param CRS crs: CRS to convert to
        :param float resolution: Subdivide the geometry such it has no segment longer then the given distance.
        :param bool wrapdateline: Attempt to gracefully handle geometry that intersects the dateline
                                  when converting to geographic projections.
                                  Currently only works in few specific cases (source CRS is smooth over the dateline).
        :rtype: Geometry
        """
        if self.crs == crs:
            return self

        if resolution is None:
            resolution = 1 if self.crs.geographic else 100000

        transform = osr.CoordinateTransformation(self.crs._crs, crs._crs)  # pylint: disable=protected-access
        clone = self._geom.Clone()

        if wrapdateline and crs.geographic:
            rtransform = osr.CoordinateTransformation(crs._crs, self.crs._crs)  # pylint: disable=protected-access
            clone = _chop_along_antimeridian(clone, transform, rtransform)

        clone.Segmentize(resolution)
        clone.Transform(transform)

        return _make_geom_from_ogr(clone, crs)  # pylint: disable=protected-access

    def __iter__(self):
        for i in range(self._geom.GetGeometryCount()):
            yield _make_geom_from_ogr(self._geom.GetGeometryRef(i), self.crs)

    def __nonzero__(self):
        return not self.is_empty

    def __bool__(self):
        return not self.is_empty

    def __eq__(self, other):
        return self.crs == other.crs and self._geom.Equal(other._geom)  # pylint: disable=protected-access

    def __str__(self):
        return 'Geometry(%s, %r)' % (self.__geo_interface__, self.crs)

    def __repr__(self):
        return 'Geometry(%s, %s)' % (self._geom, self.crs)

    # Implement pickle/unpickle
    # It does work without these two methods, but gdal/ogr prints 'ERROR 1: Empty geometries cannot be constructed'
    # when unpickling, which is quite unpleasant.
    def __getstate__(self):
        return {'geo': self.json, 'crs': self.crs}

    def __setstate__(self, state):
        self.__init__(**state)


def _dist(x, y):
    return x*x + y*y


def _chop_along_antimeridian(geom, transform, rtransform):
    """
    attempt to cut the geometry along the dateline
    idea borrowed from TransformBeforeAntimeridianToWGS84 with minor mods...
    """
    minx, maxx, miny, maxy = geom.GetEnvelope()

    midx, midy = (minx+maxx)/2, (miny+maxy)/2
    mid_lon, mid_lat, _ = transform.TransformPoint(midx, midy)

    eps = 1.0e-9
    if not _is_smooth_across_dateline(mid_lat, transform, rtransform, eps):
        return geom

    left_of_dt = _make_line([(180 - eps, -90), (180 - eps, 90)])
    left_of_dt.Segmentize(1)
    left_of_dt.Transform(rtransform)

    if not left_of_dt.Intersects(geom):
        return geom

    right_of_dt = _make_line([(-180 + eps, -90), (-180 + eps, 90)])
    right_of_dt.Segmentize(1)
    right_of_dt.Transform(rtransform)

    chopper = _make_multipolygon([[[(minx, maxy), (minx, miny)] + left_of_dt.GetPoints() + [(minx, maxy)]],
                                  [[(maxx, maxy), (maxx, miny)] + right_of_dt.GetPoints() + [(maxx, maxy)]]])
    return geom.Intersection(chopper)


def _is_smooth_across_dateline(mid_lat, transform, rtransform, eps):
    """
    test whether the CRS is smooth over the dateline
    idea borrowed from IsAntimeridianProjToWGS84 with minor mods...
    """
    left_of_dt_x, left_of_dt_y, _ = rtransform.TransformPoint(180-eps, mid_lat)
    right_of_dt_x, right_of_dt_y, _ = rtransform.TransformPoint(-180+eps, mid_lat)

    if _dist(right_of_dt_x-left_of_dt_x, right_of_dt_y-left_of_dt_y) > 1:
        return False

    left_of_dt_lon, left_of_dt_lat, _ = transform.TransformPoint(left_of_dt_x, left_of_dt_y)
    right_of_dt_lon, right_of_dt_lat, _ = transform.TransformPoint(right_of_dt_x, right_of_dt_y)
    if (_dist(left_of_dt_lon - 180 + eps, left_of_dt_lat - mid_lat) > 2 * eps or
            _dist(right_of_dt_lon + 180 - eps, right_of_dt_lat - mid_lat) > 2 * eps):
        return False

    return True


###########################################
# Helper constructor functions a la shapely
###########################################


def point(x, y, crs):
    """
    >>> point(10, 10, crs=None)
    Geometry(POINT (10 10), None)
    """
    return Geometry({'type': 'Point', 'coordinates': (x, y)}, crs=crs)


def multipoint(coords, crs):
    """
    >>> multipoint([(10, 10), (20, 20)], None)
    Geometry(MULTIPOINT (10 10,20 20), None)
    """
    return Geometry({'type': 'MultiPoint', 'coordinates': coords}, crs=crs)


def line(coords, crs):
    """
    >>> line([(10, 10), (20, 20), (30, 40)], None)
    Geometry(LINESTRING (10 10,20 20,30 40), None)
    """
    return Geometry({'type': 'LineString', 'coordinates': coords}, crs=crs)


def multiline(coords, crs):
    """
    >>> multiline([[(10, 10), (20, 20), (30, 40)], [(50, 60), (70, 80), (90, 99)]], None)
    Geometry(MULTILINESTRING ((10 10,20 20,30 40),(50 60,70 80,90 99)), None)
    """
    return Geometry({'type': 'MultiLineString', 'coordinates': coords}, crs=crs)


def polygon(outer, crs, *inners):
    """
    >>> polygon([(10, 10), (20, 20), (20, 10), (10, 10)], None)
    Geometry(POLYGON ((10 10,20 20,20 10,10 10)), None)
    """
    return Geometry({'type': 'Polygon', 'coordinates': (outer, )+inners}, crs=crs)


def multipolygon(coords, crs):
    """
    >>> multipolygon([[[(10, 10), (20, 20), (20, 10), (10, 10)]], [[(40, 10), (50, 20), (50, 10), (40, 10)]]], None)
    Geometry(MULTIPOLYGON (((10 10,20 20,20 10,10 10)),((40 10,50 20,50 10,40 10))), None)
    """
    return Geometry({'type': 'MultiPolygon', 'coordinates': coords}, crs=crs)


def box(left, bottom, right, top, crs):
    """
    >>> box(10, 10, 20, 20, None)
    Geometry(POLYGON ((10 10,10 20,20 20,20 10,10 10)), None)
    """
    points = [(left, bottom), (left, top), (right, top), (right, bottom), (left, bottom)]
    return polygon(points, crs=crs)


def polygon_from_transform(width, height, transform, crs):
    points = [(0, 0), (0, height), (width, height), (width, 0), (0, 0)]
    transform.itransform(points)
    return polygon(points, crs=crs)


###########################################
# Multi-geometry operations
###########################################


def unary_union(geoms):
    """
    compute union of multiple (multi)polygons efficiently
    """
    # pylint: disable=protected-access
    geom = ogr.Geometry(ogr.wkbMultiPolygon)
    crs = None
    for g in geoms:
        if crs:
            assert crs == g.crs
        else:
            crs = g.crs
        if g._geom.GetGeometryType() == ogr.wkbPolygon:
            geom.AddGeometry(g._geom)
        elif g._geom.GetGeometryType() == ogr.wkbMultiPolygon:
            for poly in g._geom:
                geom.AddGeometry(poly)
        else:
            raise ValueError('"%s" is not supported' % g.type)
    union = geom.UnionCascaded()
    return _make_geom_from_ogr(union, crs)


def unary_intersection(geoms):
    """
    compute intersection of multiple (multi)polygons
    """
    return functools.reduce(Geometry.intersection, geoms)


def _align_pix(left, right, res, off):
    """
    >>> "%.2f %d" % _align_pix(20, 30, 10, 0)
    '20.00 1'
    >>> "%.2f %d" % _align_pix(20, 30.5, 10, 0)
    '20.00 1'
    >>> "%.2f %d" % _align_pix(20, 31.5, 10, 0)
    '20.00 2'
    >>> "%.2f %d" % _align_pix(20, 30, 10, 3)
    '13.00 2'
    >>> "%.2f %d" % _align_pix(20, 30, 10, -3)
    '17.00 2'
    >>> "%.2f %d" % _align_pix(20, 30, -10, 0)
    '30.00 1'
    >>> "%.2f %d" % _align_pix(19.5, 30, -10, 0)
    '30.00 1'
    >>> "%.2f %d" % _align_pix(18.5, 30, -10, 0)
    '30.00 2'
    >>> "%.2f %d" % _align_pix(20, 30, -10, 3)
    '33.00 2'
    >>> "%.2f %d" % _align_pix(20, 30, -10, -3)
    '37.00 2'
    """
    if res < 0:
        res = -res
        val = math.ceil((right - off) / res) * res + off
        width = max(1, int(math.ceil((val - left - 0.1 * res) / res)))
    else:
        val = math.floor((left - off) / res) * res + off
        width = max(1, int(math.ceil((right - val - 0.1 * res) / res)))
    return val, width


class GeoBox(object):
    """
    Defines the location and resolution of a rectangular grid of data,
    including it's :py:class:`CRS`.

    :param geometry.CRS crs: Coordinate Reference System
    :param affine.Affine affine: Affine transformation defining the location of the geobox
    """

    def __init__(self, width, height, affine, crs):
        assert height > 0 and width > 0, "Can't create GeoBox of zero size"
        #: :type: int
        self.width = width
        #: :type: int
        self.height = height
        #: :rtype: affine.Affine
        self.affine = affine
        #: :rtype: geometry.Geometry
        self.extent = polygon_from_transform(width, height, affine, crs=crs)

    @classmethod
    def from_geopolygon(cls, geopolygon, resolution, crs=None, align=None):
        """
        :type geopolygon: geometry.Geometry
        :param resolution: (y_resolution, x_resolution)
        :param geometry.CRS crs: CRS to use, if different from the geopolygon
        :param (float,float) align: Align geobox such that point 'align' lies on the pixel boundary.
        :rtype: GeoBox
        """
        align = align or (0.0, 0.0)
        assert 0.0 <= align[1] <= abs(resolution[1]), "X align must be in [0, abs(x_resolution)] range"
        assert 0.0 <= align[0] <= abs(resolution[0]), "Y align must be in [0, abs(y_resolution)] range"

        if crs is None:
            crs = geopolygon.crs
        else:
            geopolygon = geopolygon.to_crs(crs)

        bounding_box = geopolygon.boundingbox
        offx, width = _align_pix(bounding_box.left, bounding_box.right, resolution[1], align[1])
        offy, height = _align_pix(bounding_box.bottom, bounding_box.top, resolution[0], align[0])
        affine = (Affine.translation(offx, offy) * Affine.scale(resolution[1], resolution[0]))
        return GeoBox(crs=crs, affine=affine, width=width, height=height)

    def buffered(self, ybuff, xbuff):
        """
        Produce a tile buffered by ybuff, xbuff (in CRS units)
        """
        w, h = (_round_to_res(buf, res) for buf, res in zip((ybuff, xbuff), self.resolution))
        return self[-h:self.height+h, -w:self.width+w]

    def __getitem__(self, item):
        indexes = [slice(index.start or 0, index.stop or size, index.step or 1)
                   for size, index in zip(self.shape, item)]
        for index in indexes:
            if index.step != 1:
                raise NotImplementedError('scaling not implemented, yet')

        affine = self.affine * Affine.translation(indexes[1].start, indexes[0].start)
        return GeoBox(width=indexes[1].stop - indexes[1].start,
                      height=indexes[0].stop - indexes[0].start,
                      affine=affine,
                      crs=self.crs)

    @property
    def transform(self):
        return self.affine

    @property
    def shape(self):
        """
        :type: (int,int)
        """
        return self.height, self.width

    @property
    def crs(self):
        """
        :rtype: CRS
        """
        return self.extent.crs

    @property
    def dimensions(self):
        """
        List of dimension names of the GeoBox

        :type: (str,str)
        """
        return self.crs.dimensions

    @property
    def resolution(self):
        """
        Resolution in Y,X dimensions

        :type: (float,float)
        """
        return self.affine.e, self.affine.a

    @property
    def alignment(self):
        """
        Alignment of pixel boundaries in Y,X dimensions

        :type: (float,float)
        """
        return self.affine.yoff % abs(self.affine.e), self.affine.xoff % abs(self.affine.a)

    @property
    def coordinates(self):
        """
        dict of coordinate labels

        :type: dict[str,numpy.array]
        """
        xs = numpy.arange(self.width) * self.affine.a + (self.affine.c + self.affine.a / 2)
        ys = numpy.arange(self.height) * self.affine.e + (self.affine.f + self.affine.e / 2)

        return OrderedDict((dim, Coordinate(labels, units)) for dim, labels, units in zip(self.crs.dimensions,
                                                                                          (ys, xs), self.crs.units))

    @property
    def geographic_extent(self):
        """
        :rtype: geometry.Geometry
        """
        if self.crs.geographic:
            return self.extent
        return self.extent.to_crs(CRS('EPSG:4326'))

    coords = coordinates
    dims = dimensions

    def __str__(self):
        return "GeoBox({})".format(self.geographic_extent)

    def __repr__(self):
        return "GeoBox({width}, {height}, {affine!r}, {crs})".format(
            width=self.width,
            height=self.height,
            affine=self.affine,
            crs=self.extent.crs
        )


def _round_to_res(value, res, acc=0.1):
    """
    >>> _round_to_res(0.2, 1.0)
    1
    >>> _round_to_res(0.0, 1.0)
    0
    >>> _round_to_res(0.05, 1.0)
    0
    """
    res = abs(res)
    return int(math.ceil((value - 0.1 * res) / res))<|MERGE_RESOLUTION|>--- conflicted
+++ resolved
@@ -155,8 +155,6 @@
             return int(self._crs.GetAuthorityCode('GEOGCS'))
         return None
 
-        return None
-
     @property
     def proj(self):
         return CRSProjProxy(self._crs)
@@ -200,11 +198,7 @@
         if self.projected:
             return 'y', 'x'
 
-<<<<<<< HEAD
         raise ValueError('Neither projected nor geographic')
-=======
-        return None
->>>>>>> 90037e9f
 
     @property
     def units(self):
@@ -219,11 +213,7 @@
         if self.projected:
             return self['UNIT'], self['UNIT']
 
-<<<<<<< HEAD
         raise ValueError('Neither projected nor geographic')
-=======
-        return None
->>>>>>> 90037e9f
 
     def __str__(self):
         return self.crs_str
